--- conflicted
+++ resolved
@@ -138,11 +138,7 @@
                     result = result.amap(arg)
                 return cls(result.value, result.monoid)
 
-<<<<<<< HEAD
-        return _Applicative(None, None)
-=======
         return _Applicative(None, None) # We don't actually care about the inputs here
->>>>>>> 590cdcee
 
 class MonadAlias(Monad):
     """ Provides monad method overrides which make it easy to give a monad an alias.
